--- conflicted
+++ resolved
@@ -11,11 +11,8 @@
 import { connectDB } from './config/database';
 import userRoutes from './routes/userRoutes';
 import movieRoutes from './routes/movieRoutes';
-<<<<<<< HEAD
+import favoriteRoutes from './routes/favoriteRoutes';///En prueba, julian
 import ratingRoutes from './routes/ratingRoutes';
-=======
-import favoriteRoutes from './routes/favoriteRoutes';///En prueba, julian
->>>>>>> e3799366
 import { ApiResponse, HttpStatusCode } from './types/api.types';
 
 /**
@@ -77,12 +74,9 @@
 app.use('/api/auth', userRoutes); // Authentication routes
 app.use('/api/users', userRoutes); // User routes
 app.use('/api/movies', movieRoutes); // Movie routes
-<<<<<<< HEAD
-app.use('/api/ratings', ratingRoutes); // Rating routes
-=======
 app.use('/api/favorites', favoriteRoutes); // Favorite routes
 
->>>>>>> e3799366
+app.use('/api/ratings', ratingRoutes); // Rating routes
 
 /**
  * Root endpoint
@@ -100,11 +94,8 @@
         auth: '/api/auth',
         users: '/api/users',
         movies: '/api/movies',
-<<<<<<< HEAD
+        favorites: '/api/favorites',///En prueba, julian
         ratings: '/api/ratings',
-=======
-        favorites: '/api/favorites',///En prueba, julian
->>>>>>> e3799366
       },
     },
     timestamp: new Date().toISOString(),
